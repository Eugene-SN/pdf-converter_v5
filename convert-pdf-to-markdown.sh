#!/bin/bash

# ===============================================================================
# PDF CONVERTER PIPELINE v2.0 - ИСПРАВЛЕНА ПРОБЛЕМА JSON ФОРМАТИРОВАНИЯ
# Объединенный скрипт для полной конвертации PDF в Markdown с 5-уровневой валидацией
# Результат: PDF → Markdown с качеством 100% в папке output_md_zh
# ===============================================================================

set -euo pipefail

# Конфигурация
SCRIPT_DIR="$(cd "$(dirname "${BASH_SOURCE[0]}")" && pwd)"
CONFIG_FILE="${SCRIPT_DIR}/.env"

# Цвета для вывода
RED='\033[0;31m'
GREEN='\033[0;32m'
YELLOW='\033[1;33m'
BLUE='\033[0;34m'
NC='\033[0m'

# Загрузка конфигурации
if [ -f "$CONFIG_FILE" ]; then
    source "$CONFIG_FILE"
fi

# Конфигурация сервисов
AIRFLOW_URL="${AIRFLOW_BASE_URL_HOST:-http://localhost:8090}"
AIRFLOW_USERNAME="${AIRFLOW_USERNAME:-admin}"
AIRFLOW_PASSWORD="${AIRFLOW_PASSWORD:-admin}"

# Локальные папки
HOST_INPUT_DIR="${SCRIPT_DIR}/input"
HOST_OUTPUT_DIR="${SCRIPT_DIR}/output/zh"
HOST_METADATA_DIR="${SCRIPT_DIR}/output/metadata"
LOGS_DIR="${SCRIPT_DIR}/logs"

# Настройки конвертации
CONVERSION_BACKEND="${CONVERSION_BACKEND:-local}"
CONVERTER_ENABLE_OCR_BOOL="${CONVERTER_ENABLE_OCR_BOOL:-false}"
LOCAL_ALLOW_OCR_FALLBACK="${LOCAL_ALLOW_OCR_FALLBACK:-false}"
LOCAL_EXPORT_RAW_TEXT="${LOCAL_EXPORT_RAW_TEXT:-false}"
LOCAL_OVERWRITE_OUTPUT="${LOCAL_OVERWRITE_OUTPUT:-false}"
LOCAL_CONVERTER_VERBOSE="${LOCAL_CONVERTER_VERBOSE:-false}"
LOCAL_OCR_LANGUAGES="${LOCAL_OCR_LANGUAGES:-eng}"
<<<<<<< HEAD
LOCAL_CONVERTER_MODULE="document_processor.local_converter"
=======
LOCAL_CONVERTER_MODULE="${LOCAL_CONVERTER_MODULE:-document_processor.local_converter}"
>>>>>>> e1fa116f

# Создание директорий
mkdir -p "$HOST_INPUT_DIR" "$HOST_OUTPUT_DIR" "$HOST_METADATA_DIR" "$LOGS_DIR"

# Настройки логирования для одного запуска
LOG_FILE="${LOGS_DIR}/conversion_$(date +%Y%m%d_%H%M%S)_$$.log"
touch "$LOG_FILE"

log_file_path() {
    echo "$LOG_FILE"
}

# =============================================================================
# ВСПОМОГАТЕЛЬНЫЕ ФУНКЦИИ
# =============================================================================

log() {
    local level="$1"
    shift
    local message="$*"
    local timestamp
    timestamp=$(date '+%Y-%m-%d %H:%M:%S')
    echo -e "${BLUE}[$timestamp]${NC} ${YELLOW}[$level]${NC} $message" | tee -a "$(log_file_path)" >&2
}

show_header() {
<<<<<<< HEAD
    echo -e "${BLUE}"
    echo "==============================================================================="
    echo " PDF CONVERTER PIPELINE v2.0 - ИСПРАВЛЕНА JSON ПРОБЛЕМА"
    echo "==============================================================================="
    echo -e "${NC}"
    echo "🎯 Цель: PDF → Markdown с 5-уровневой валидацией качества"
    echo "📂 Входная папка: $HOST_INPUT_DIR"
    echo "📁 Выходная папка: $HOST_OUTPUT_DIR"
    echo "🔄 Этапы:"
    echo " 1️⃣ Document Preprocessing (Извлечение контента)"
    echo " 2️⃣ Content Transformation (Преобразование в Markdown)"
    echo " 3️⃣ Quality Assurance (5-уровневая валидация)"
    echo ""
    echo "⚙️ Режим работы: $CONVERSION_BACKEND"
    if [[ "$CONVERSION_BACKEND" == "local" ]]; then
        echo "   ➤ Используется локальный Docling конвертер без OCR по умолчанию"
    else
        echo "   ➤ Используется Airflow оркестратор"
    fi
    echo ""
=======
    {
        echo -e "${BLUE}"
        echo "==============================================================================="
        echo " PDF CONVERTER PIPELINE v2.0 - ИСПРАВЛЕНА JSON ПРОБЛЕМА"
        echo "==============================================================================="
        echo -e "${NC}"
        echo "🎯 Цель: PDF → Markdown с 5-уровневой валидацией качества"
        echo "📂 Входная папка: $HOST_INPUT_DIR"
        echo "📁 Выходная папка: $HOST_OUTPUT_DIR"
        echo "🔄 Этапы:"
        echo " 1️⃣ Document Preprocessing (Извлечение контента)"
        echo " 2️⃣ Content Transformation (Преобразование в Markdown)"
        echo " 3️⃣ Quality Assurance (5-уровневая валидация)"
        echo ""
        echo "⚙️ Режим работы: $CONVERSION_BACKEND"
        if [[ "$CONVERSION_BACKEND" == "local" ]]; then
            echo "   ➤ Используется локальный Docling конвертер без OCR по умолчанию"
        else
            echo "   ➤ Используется Airflow оркестратор"
        fi
        echo ""
    } >&2
>>>>>>> e1fa116f
}

check_services() {
    log "INFO" "Проверка готовности сервисов..."
    local services=(
        "$AIRFLOW_URL/health:Airflow UI"
    )

    for service_info in "${services[@]}"; do
        local url="${service_info%:*}"
        local name="${service_info#*:}"
        if curl -s --user "$AIRFLOW_USERNAME:$AIRFLOW_PASSWORD" "$url" > /dev/null 2>&1; then
            log "INFO" "✅ $name готов"
        else
            # Fallback на Airflow API v2 health endpoint
            local base="${url%/health}"
            local v2="${base}/api/v2/monitor/health"
            if ! curl -s --user "$AIRFLOW_USERNAME:$AIRFLOW_PASSWORD" "$v2" > /dev/null 2>&1; then
                log "ERROR" "$name недоступен на $url"
                exit 1
            fi
            log "INFO" "✅ $name готов (через API v2)"
        fi
    done

    log "INFO" "✅ Все сервисы готовы"
}

run_local_conversion() {
    local pdf_file="$1"
    local filename
    filename=$(basename "$pdf_file")

    log "INFO" "🚀 Локальная конвертация: $filename"

    local converter_cmd=(
        python3 -m "$LOCAL_CONVERTER_MODULE"
        --input "$pdf_file"
        --output-dir "$HOST_OUTPUT_DIR"
        --metadata-dir "$HOST_METADATA_DIR"
        --ocr-languages "$LOCAL_OCR_LANGUAGES"
    )

    if [[ "$CONVERTER_ENABLE_OCR_BOOL" == "true" ]]; then
        converter_cmd+=(--enable-ocr)
        if [[ "$LOCAL_ALLOW_OCR_FALLBACK" == "true" ]]; then
            converter_cmd+=(--allow-ocr-fallback)
        fi
    else
        if [[ "$LOCAL_ALLOW_OCR_FALLBACK" == "true" ]]; then
            converter_cmd+=(--allow-ocr-fallback)
        fi
    fi

    if [[ "$LOCAL_EXPORT_RAW_TEXT" == "true" ]]; then
        converter_cmd+=(--export-raw-text)
    fi

    if [[ "$LOCAL_OVERWRITE_OUTPUT" == "true" ]]; then
        converter_cmd+=(--overwrite)
    fi

    if [[ "$LOCAL_CONVERTER_VERBOSE" == "true" ]]; then
        converter_cmd+=(--verbose)
    fi

    local converter_output
    if ! converter_output=$("${converter_cmd[@]}"); then
        local exit_code=$?
        log "ERROR" "❌ Локальный конвертер завершился с ошибкой (код $exit_code)"
        log "ERROR" "Вывод: $converter_output"
        return $exit_code
    fi

    local status
    status=$(echo "$converter_output" | jq -r '.status // empty' 2>/dev/null || echo "")
    if [[ "$status" != "success" ]]; then
        log "ERROR" "❌ Локальный конвертер вернул ошибку: $converter_output"
        return 1
    fi

    local markdown_path
    markdown_path=$(echo "$converter_output" | jq -r '.output_markdown // empty')
    local metadata_path
    metadata_path=$(echo "$converter_output" | jq -r '.metadata_file // empty')
    local raw_text_path
    raw_text_path=$(echo "$converter_output" | jq -r '.raw_text_file // empty')
    local pages sections
    pages=$(echo "$converter_output" | jq -r '.pages // "0"')
    sections=$(echo "$converter_output" | jq -r '.sections // "0"')

    log "INFO" "📄 Markdown: ${markdown_path:-не указан}"
    if [[ -n "$metadata_path" ]]; then
        log "INFO" "🧾 Метаданные: $metadata_path"
    fi
    if [[ -n "$raw_text_path" ]]; then
        log "INFO" "📝 Текст: $raw_text_path"
    fi
    log "INFO" "📊 Страниц: $pages, секций: $sections"

    printf '%s\n' "$converter_output"
}

# ИСПРАВЛЕНО: Правильное формирование JSON через jq
trigger_full_conversion() {
    local pdf_file="$1"
    local filename
    filename=$(basename "$pdf_file")
    local timestamp
    timestamp=$(date +%s)

    log "INFO" "🚀 Запуск полной конвертации: $filename"
    local enable_ocr_flag="$CONVERTER_ENABLE_OCR_BOOL"
    if [[ "$enable_ocr_flag" == "true" ]]; then
        log "INFO" "⚙️ OCR включен во входной конфигурации"
    else
        log "INFO" "⚙️ OCR отключен во входной конфигурации"
    fi

    # ИСПРАВЛЕНО: Используем jq для корректного JSON
    local config_json
    config_json=$(jq -n \
        --arg input_file "$pdf_file" \
        --arg filename "$filename" \
        --argjson timestamp $timestamp \
        --arg target_language "original" \
        --arg quality_level "high" \
        --argjson enable_ocr "$enable_ocr_flag" \
        --argjson preserve_structure true \
        --argjson extract_tables true \
        --argjson extract_images true \
        --arg stage_mode "full_conversion_with_validation" \
        --argjson processing_stages 4 \
        --argjson validation_enabled true \
        --argjson quality_target 100.0 \
        --arg language "zh-CN" \
        --argjson chinese_optimization true \
        --arg pipeline_version "4.0" \
        --arg processing_mode "digital_pdf" \
        --argjson use_orchestrator true \
        '{
            input_file: $input_file,
            filename: $filename,
            timestamp: $timestamp,
            target_language: $target_language,
            quality_level: $quality_level,
            enable_ocr: $enable_ocr,
            preserve_structure: $preserve_structure,
            extract_tables: $extract_tables,
            extract_images: $extract_images,
            stage_mode: $stage_mode,
            processing_stages: $processing_stages,
            validation_enabled: $validation_enabled,
            quality_target: $quality_target,
            language: $language,
            chinese_optimization: $chinese_optimization,
            pipeline_version: $pipeline_version,
            processing_mode: $processing_mode,
            use_orchestrator: $use_orchestrator
        }')

    # ИСПРАВЛЕНО: Правильная структура запроса для Airflow API
    local request_body
    request_body=$(jq -n --argjson conf "$config_json" '{conf: $conf}')

    log "INFO" "📤 Отправка запроса в Airflow..."
    #log "DEBUG" "JSON config: $config_json"

    # ИСПРАВЛЕНО: Запуск через orchestrator с правильным JSON
    local response
    response=$(curl -s -w "\n%{http_code}" \
        -X POST \
        --user "$AIRFLOW_USERNAME:$AIRFLOW_PASSWORD" \
        -H "Content-Type: application/json" \
        -d "$request_body" \
        "$AIRFLOW_URL/api/v1/dags/orchestrator_dag/dagRuns")

    local http_code
    http_code=$(echo "$response" | tail -n1)
    local body
    body=$(echo "$response" | head -n -1)

    if [ "$http_code" -eq 200 ] || [ "$http_code" -eq 201 ]; then
        local dag_run_id
        dag_run_id=$(echo "$body" | jq -r '.dag_run_id // "unknown"' 2>/dev/null || echo "unknown")
        log "INFO" "✅ Конвертация запущена. Run ID: $dag_run_id"

        # Мониторинг выполнения
        wait_for_completion "$dag_run_id" "$filename"
        return 0
    else
        log "ERROR" "❌ Ошибка запуска конвертации: HTTP $http_code"
        log "ERROR" "Ответ: $body"

        # Дополнительная диагностика
        if [[ "$body" == *"not valid JSON"* ]]; then
            log "ERROR" "🔧 Проблема с JSON форматированием. Проверьте установку jq:"
            log "ERROR" "   sudo apt-get install jq"
        elif [[ "$body" == *"orchestrator_dag"* ]]; then
            log "ERROR" "🔧 orchestrator_dag недоступен. Проверьте DAG в Airflow UI:"
            log "ERROR" "   $AIRFLOW_URL/dags/orchestrator_dag"
        fi

        return 1
    fi
}

wait_for_completion() {
    local dag_run_id="$1"
    local filename="$2"
    local timeout=3600  # 1 час
    local start_time
    start_time=$(date +%s)

    log "INFO" "⏳ Ожидание завершения полной конвертации (таймаут: ${timeout}s)..."

    while true; do
        local current_time
        current_time=$(date +%s)
        local elapsed=$((current_time - start_time))

        if [ $elapsed -gt $timeout ]; then
            log "ERROR" "❌ Таймаут конвертации"
            return 1
        fi

        # Получение статуса orchestrator DAG
        local response
        response=$(curl -s \
            --user "$AIRFLOW_USERNAME:$AIRFLOW_PASSWORD" \
            "$AIRFLOW_URL/api/v1/dags/orchestrator_dag/dagRuns/$dag_run_id")

        local state
        state=$(echo "$response" | jq -r '.state // "unknown"' 2>/dev/null || echo "error")

        case "$state" in
            "success")
                log "INFO" "✅ Конвертация завершена успешно!"
                show_completion_results "$filename"
                return 0
                ;;
            "failed"|"upstream_failed")
                log "ERROR" "❌ Конвертация завершена с ошибкой"
                log "ERROR" "🔍 Проверьте детали в Airflow UI: $AIRFLOW_URL/dags/orchestrator_dag/grid?dag_run_id=$dag_run_id"
                return 1
                ;;
            "running")
                local progress_msg="Выполняется (${elapsed}s)"
                printf "\r${YELLOW}[КОНВЕРТАЦИЯ]${NC} $progress_msg " >&2
                sleep 10
                ;;
            *)
                sleep 5
                ;;
        esac
    done
}

show_completion_results() {
    local filename="$1"

    log "INFO" "📊 Результаты конвертации:"

    # Поиск результирующего файла
    local latest_file
    latest_file=$(find "$HOST_OUTPUT_DIR" -name "*.md" -type f -printf '%T@ %p\n' | sort -n | tail -1 | cut -d' ' -f2- 2>/dev/null || echo "")

    if [ -n "$latest_file" ] && [ -f "$latest_file" ]; then
        log "INFO" "📁 Результирующий файл: $latest_file"
        local file_size
        file_size=$(wc -c < "$latest_file" 2>/dev/null || echo "0")
        log "INFO" "📊 Размер файла: $file_size байт"

        # Базовая статистика
        local lines words
        lines=$(wc -l < "$latest_file" 2>/dev/null || echo "0")
        words=$(wc -w < "$latest_file" 2>/dev/null || echo "0")

        log "INFO" "📈 Статистика:"
        log "INFO" "  - Строк: $lines"
        log "INFO" "  - Слов: $words"
        log "INFO" "  - Символов: $file_size"

        # Проверка качества (базовая)
        if [ "$file_size" -gt 100 ]; then
            log "INFO" "✅ Качество: Файл содержит достаточно контента"

            # Показать первые несколько строк
            log "INFO" "📖 Превью содержимого:"
            while IFS= read -r preview_line; do
                log "INFO" "  $preview_line"
            done < <(head -5 "$latest_file")
        else
            log "WARN" "⚠️ Качество: Файл может быть слишком коротким"
        fi
    else
        log "WARN" "⚠️ Результирующий файл не найден в $HOST_OUTPUT_DIR"

        # Попытка найти любые недавние файлы
        log "INFO" "🔍 Поиск любых файлов в выходной папке..."
        find "$HOST_OUTPUT_DIR" -type f -name "*.md" -mmin -60 2>/dev/null | head -5 | while read -r file; do
            if [ -n "$file" ]; then
                log "INFO" "  Найден: $file"
            fi
        done
    fi
}

process_batch() {
    log "INFO" "🔍 Поиск PDF файлов для конвертации..."

    # Поиск всех PDF файлов
    local pdf_files=()
    while IFS= read -r -d '' file; do
        pdf_files+=("$file")
    done < <(find "$HOST_INPUT_DIR" -name "*.pdf" -type f -print0)

    local total_files=${#pdf_files[@]}

    if [ $total_files -eq 0 ]; then
        log "WARN" "📂 Нет PDF файлов в $HOST_INPUT_DIR"
        log "INFO" "Поместите PDF файлы в папку $HOST_INPUT_DIR и запустите снова"
        return 0
    fi

    log "INFO" "📊 Найдено файлов для конвертации: $total_files"
    >&2 echo ""

    # Обработка файлов
    local processed=0
    local failed=0
    local start_time
    start_time=$(date +%s)
    local success_summaries=()

    for pdf_file in "${pdf_files[@]}"; do
        local filename
        filename=$(basename "$pdf_file")
<<<<<<< HEAD
        echo -e "${BLUE}[ФАЙЛ $((processed + failed + 1))/$total_files]${NC} $filename"
=======
        echo -e "${BLUE}[ФАЙЛ $((processed + failed + 1))/$total_files]${NC} $filename" >&2
>>>>>>> e1fa116f

        if [[ "$CONVERSION_BACKEND" == "local" ]]; then
            local conversion_json
            if conversion_json=$(run_local_conversion "$pdf_file"); then
<<<<<<< HEAD
                ((processed++))
                success_summaries+=("$conversion_json")
                echo -e "Статус: ${GREEN}✅ УСПЕШНО КОНВЕРТИРОВАН${NC}"
            else
                ((failed++))
                echo -e "Статус: ${RED}❌ ОШИБКА КОНВЕРТАЦИИ${NC}"
            fi
        else
            if trigger_full_conversion "$pdf_file"; then
                ((processed++))
                echo -e "Статус: ${GREEN}✅ УСПЕШНО КОНВЕРТИРОВАН${NC}"
            else
                ((failed++))
                echo -e "Статус: ${RED}❌ ОШИБКА КОНВЕРТАЦИИ${NC}"
=======
                ((processed+=1))
                success_summaries+=("$conversion_json")
                echo -e "Статус: ${GREEN}✅ УСПЕШНО КОНВЕРТИРОВАН${NC}" >&2
            else
                ((failed+=1))
                echo -e "Статус: ${RED}❌ ОШИБКА КОНВЕРТАЦИИ${NC}" >&2
            fi
        else
            if trigger_full_conversion "$pdf_file"; then
                ((processed+=1))
                echo -e "Статус: ${GREEN}✅ УСПЕШНО КОНВЕРТИРОВАН${NC}" >&2
            else
                ((failed+=1))
                echo -e "Статус: ${RED}❌ ОШИБКА КОНВЕРТАЦИИ${NC}" >&2
>>>>>>> e1fa116f
            fi
        fi
        >&2 echo ""
    done

    # Итоговая статистика
    local end_time
    end_time=$(date +%s)
    local total_duration=$((end_time - start_time))

    {
        echo "==============================================================================="
        echo -e "${GREEN}ПОЛНАЯ КОНВЕРТАЦИЯ ЗАВЕРШЕНА${NC}"
        echo "==============================================================================="
        echo -e "📊 Статистика обработки:"
        echo -e " Успешно конвертировано: ${GREEN}$processed${NC} файлов"
        echo -e " Ошибок: ${RED}$failed${NC} файлов"
        echo -e " Общее время: ${BLUE}$total_duration${NC} секунд"
        echo ""
        echo -e "📁 Результаты сохранены в: ${YELLOW}$HOST_OUTPUT_DIR${NC}"
        echo -e "📋 Логи сохранены в: ${YELLOW}$LOGS_DIR${NC}"
        echo ""
    } >&2

    if [ $failed -gt 0 ]; then
<<<<<<< HEAD
        echo -e "${YELLOW}⚠️ Диагностика проблем:${NC}"
        if [[ "$CONVERSION_BACKEND" == "local" ]]; then
            echo " - Проверьте логи конвертера: $(log_file_path)"
            echo " - Убедитесь, что зависимости docling установлены"
            echo " - Попробуйте включить LOCAL_CONVERTER_VERBOSE=true для подробностей"
        else
            echo " - Проверьте Airflow UI: $AIRFLOW_URL/dags"
            echo " - Убедитесь что orchestrator_dag активен"
            echo " - Проверьте логи: $LOGS_DIR/conversion_*.log"
            echo " - Проверьте статус всех DAG в проекте"
=======
        echo -e "${YELLOW}⚠️ Диагностика проблем:${NC}" >&2
        if [[ "$CONVERSION_BACKEND" == "local" ]]; then
            echo " - Проверьте логи конвертера: $(log_file_path)" >&2
            echo " - Убедитесь, что зависимости docling установлены" >&2
            echo " - Попробуйте включить LOCAL_CONVERTER_VERBOSE=true для подробностей" >&2
        else
            echo " - Проверьте Airflow UI: $AIRFLOW_URL/dags" >&2
            echo " - Убедитесь что orchestrator_dag активен" >&2
            echo " - Проверьте логи: $LOGS_DIR/conversion_*.log" >&2
            echo " - Проверьте статус всех DAG в проекте" >&2
>>>>>>> e1fa116f
        fi
    else
        echo -e "${GREEN}🎉 Все файлы успешно конвертированы!${NC}" >&2
        >&2 echo ""
        echo "Следующие шаги:" >&2
        echo " - Файлы готовы к использованию" >&2
        echo " - Для перевода: ./translate-documents.sh [язык]" >&2
    fi

    if [[ "$CONVERSION_BACKEND" == "local" && ${#success_summaries[@]} -gt 0 ]]; then
        >&2 echo ""
        echo "📌 Конвертированные файлы:" >&2
        for summary in "${success_summaries[@]}"; do
            local md_path metadata_path raw_text_path
            md_path=$(echo "$summary" | jq -r '.output_markdown')
            metadata_path=$(echo "$summary" | jq -r '.metadata_file // empty')
            raw_text_path=$(echo "$summary" | jq -r '.raw_text_file // empty')
            echo " - Markdown: $md_path" >&2
            if [[ -n "$metadata_path" ]]; then
                echo "   Метаданные: $metadata_path" >&2
            fi
            if [[ -n "$raw_text_path" ]]; then
                echo "   Текст: $raw_text_path" >&2
            fi
        done
        >&2 echo ""
        echo "Для повторной конвертации можно установить LOCAL_OVERWRITE_OUTPUT=true" >&2
    fi

    if [[ "$CONVERSION_BACKEND" == "local" && ${#success_summaries[@]} -gt 0 ]]; then
        echo ""
        echo "📌 Конвертированные файлы:"
        for summary in "${success_summaries[@]}"; do
            local md_path metadata_path raw_text_path
            md_path=$(echo "$summary" | jq -r '.output_markdown')
            metadata_path=$(echo "$summary" | jq -r '.metadata_file // empty')
            raw_text_path=$(echo "$summary" | jq -r '.raw_text_file // empty')
            echo " - Markdown: $md_path"
            if [[ -n "$metadata_path" ]]; then
                echo "   Метаданные: $metadata_path"
            fi
            if [[ -n "$raw_text_path" ]]; then
                echo "   Текст: $raw_text_path"
            fi
        done
        echo ""
        echo "Для повторной конвертации можно установить LOCAL_OVERWRITE_OUTPUT=true"
    fi
}

# Проверка зависимостей
check_dependencies() {
    log "INFO" "🔧 Проверка зависимостей..."

    # Проверка jq
    if ! command -v jq &> /dev/null; then
        log "ERROR" "❌ jq не установлен. Установите: sudo apt-get install jq"
        exit 1
    fi
    log "INFO" "✅ jq установлен"

    if [[ "$CONVERSION_BACKEND" == "local" ]]; then
        if ! command -v python3 &> /dev/null; then
            log "ERROR" "❌ Python 3 не найден. Установите python3"
            exit 1
        fi
        if ! python3 - >/dev/null 2>&1 <<'PY'; then
import importlib.util
required = ["docling", "docling_core"]
missing = [name for name in required if importlib.util.find_spec(name) is None]
if missing:
    raise SystemExit(1)
PY
            log "ERROR" "❌ Отсутствуют зависимости docling/docling_core. Установите их перед запуском"
            exit 1
        fi
        log "INFO" "✅ Python окружение готово"
    else
        if ! command -v curl &> /dev/null; then
            log "ERROR" "❌ curl не установлен. Установите: sudo apt-get install curl"
            exit 1
        fi
        log "INFO" "✅ curl установлен"
    fi
}

# Основная логика
main() {
    show_header
    log "INFO" "Запись лога: $(log_file_path)"
    check_dependencies
    if [[ "$CONVERSION_BACKEND" == "local" ]]; then
        log "INFO" "Проверка сервисов не требуется для локального режима"
    else
        check_services
    fi

    if [[ "$CONVERSION_BACKEND" == "local" ]]; then
<<<<<<< HEAD
        echo -e "${YELLOW}Начинаем локальную конвертацию PDF → Markdown (OCR отключен по умолчанию)${NC}"
    else
        echo -e "${YELLOW}Начинаем полную конвертацию PDF → Markdown с валидацией${NC}"
    fi
    echo -e "${YELLOW}Нажмите Enter для начала или Ctrl+C для отмены...${NC}"
=======
        echo -e "${YELLOW}Начинаем локальную конвертацию PDF → Markdown (OCR отключен по умолчанию)${NC}" >&2
    else
        echo -e "${YELLOW}Начинаем полную конвертацию PDF → Markdown с валидацией${NC}" >&2
    fi
    echo -e "${YELLOW}Нажмите Enter для начала или Ctrl+C для отмены...${NC}" >&2
>>>>>>> e1fa116f
    read -r

    process_batch
}

# Запуск, если скрипт вызван напрямую
if [[ "${BASH_SOURCE[0]}" == "${0}" ]]; then
    main "$@"
fi<|MERGE_RESOLUTION|>--- conflicted
+++ resolved
@@ -43,11 +43,7 @@
 LOCAL_OVERWRITE_OUTPUT="${LOCAL_OVERWRITE_OUTPUT:-false}"
 LOCAL_CONVERTER_VERBOSE="${LOCAL_CONVERTER_VERBOSE:-false}"
 LOCAL_OCR_LANGUAGES="${LOCAL_OCR_LANGUAGES:-eng}"
-<<<<<<< HEAD
 LOCAL_CONVERTER_MODULE="document_processor.local_converter"
-=======
-LOCAL_CONVERTER_MODULE="${LOCAL_CONVERTER_MODULE:-document_processor.local_converter}"
->>>>>>> e1fa116f
 
 # Создание директорий
 mkdir -p "$HOST_INPUT_DIR" "$HOST_OUTPUT_DIR" "$HOST_METADATA_DIR" "$LOGS_DIR"
@@ -74,7 +70,6 @@
 }
 
 show_header() {
-<<<<<<< HEAD
     echo -e "${BLUE}"
     echo "==============================================================================="
     echo " PDF CONVERTER PIPELINE v2.0 - ИСПРАВЛЕНА JSON ПРОБЛЕМА"
@@ -95,30 +90,6 @@
         echo "   ➤ Используется Airflow оркестратор"
     fi
     echo ""
-=======
-    {
-        echo -e "${BLUE}"
-        echo "==============================================================================="
-        echo " PDF CONVERTER PIPELINE v2.0 - ИСПРАВЛЕНА JSON ПРОБЛЕМА"
-        echo "==============================================================================="
-        echo -e "${NC}"
-        echo "🎯 Цель: PDF → Markdown с 5-уровневой валидацией качества"
-        echo "📂 Входная папка: $HOST_INPUT_DIR"
-        echo "📁 Выходная папка: $HOST_OUTPUT_DIR"
-        echo "🔄 Этапы:"
-        echo " 1️⃣ Document Preprocessing (Извлечение контента)"
-        echo " 2️⃣ Content Transformation (Преобразование в Markdown)"
-        echo " 3️⃣ Quality Assurance (5-уровневая валидация)"
-        echo ""
-        echo "⚙️ Режим работы: $CONVERSION_BACKEND"
-        if [[ "$CONVERSION_BACKEND" == "local" ]]; then
-            echo "   ➤ Используется локальный Docling конвертер без OCR по умолчанию"
-        else
-            echo "   ➤ Используется Airflow оркестратор"
-        fi
-        echo ""
-    } >&2
->>>>>>> e1fa116f
 }
 
 check_services() {
@@ -457,16 +428,11 @@
     for pdf_file in "${pdf_files[@]}"; do
         local filename
         filename=$(basename "$pdf_file")
-<<<<<<< HEAD
         echo -e "${BLUE}[ФАЙЛ $((processed + failed + 1))/$total_files]${NC} $filename"
-=======
-        echo -e "${BLUE}[ФАЙЛ $((processed + failed + 1))/$total_files]${NC} $filename" >&2
->>>>>>> e1fa116f
 
         if [[ "$CONVERSION_BACKEND" == "local" ]]; then
             local conversion_json
             if conversion_json=$(run_local_conversion "$pdf_file"); then
-<<<<<<< HEAD
                 ((processed++))
                 success_summaries+=("$conversion_json")
                 echo -e "Статус: ${GREEN}✅ УСПЕШНО КОНВЕРТИРОВАН${NC}"
@@ -481,22 +447,6 @@
             else
                 ((failed++))
                 echo -e "Статус: ${RED}❌ ОШИБКА КОНВЕРТАЦИИ${NC}"
-=======
-                ((processed+=1))
-                success_summaries+=("$conversion_json")
-                echo -e "Статус: ${GREEN}✅ УСПЕШНО КОНВЕРТИРОВАН${NC}" >&2
-            else
-                ((failed+=1))
-                echo -e "Статус: ${RED}❌ ОШИБКА КОНВЕРТАЦИИ${NC}" >&2
-            fi
-        else
-            if trigger_full_conversion "$pdf_file"; then
-                ((processed+=1))
-                echo -e "Статус: ${GREEN}✅ УСПЕШНО КОНВЕРТИРОВАН${NC}" >&2
-            else
-                ((failed+=1))
-                echo -e "Статус: ${RED}❌ ОШИБКА КОНВЕРТАЦИИ${NC}" >&2
->>>>>>> e1fa116f
             fi
         fi
         >&2 echo ""
@@ -522,7 +472,6 @@
     } >&2
 
     if [ $failed -gt 0 ]; then
-<<<<<<< HEAD
         echo -e "${YELLOW}⚠️ Диагностика проблем:${NC}"
         if [[ "$CONVERSION_BACKEND" == "local" ]]; then
             echo " - Проверьте логи конвертера: $(log_file_path)"
@@ -533,18 +482,6 @@
             echo " - Убедитесь что orchestrator_dag активен"
             echo " - Проверьте логи: $LOGS_DIR/conversion_*.log"
             echo " - Проверьте статус всех DAG в проекте"
-=======
-        echo -e "${YELLOW}⚠️ Диагностика проблем:${NC}" >&2
-        if [[ "$CONVERSION_BACKEND" == "local" ]]; then
-            echo " - Проверьте логи конвертера: $(log_file_path)" >&2
-            echo " - Убедитесь, что зависимости docling установлены" >&2
-            echo " - Попробуйте включить LOCAL_CONVERTER_VERBOSE=true для подробностей" >&2
-        else
-            echo " - Проверьте Airflow UI: $AIRFLOW_URL/dags" >&2
-            echo " - Убедитесь что orchestrator_dag активен" >&2
-            echo " - Проверьте логи: $LOGS_DIR/conversion_*.log" >&2
-            echo " - Проверьте статус всех DAG в проекте" >&2
->>>>>>> e1fa116f
         fi
     else
         echo -e "${GREEN}🎉 Все файлы успешно конвертированы!${NC}" >&2
@@ -643,19 +580,11 @@
     fi
 
     if [[ "$CONVERSION_BACKEND" == "local" ]]; then
-<<<<<<< HEAD
         echo -e "${YELLOW}Начинаем локальную конвертацию PDF → Markdown (OCR отключен по умолчанию)${NC}"
     else
         echo -e "${YELLOW}Начинаем полную конвертацию PDF → Markdown с валидацией${NC}"
     fi
     echo -e "${YELLOW}Нажмите Enter для начала или Ctrl+C для отмены...${NC}"
-=======
-        echo -e "${YELLOW}Начинаем локальную конвертацию PDF → Markdown (OCR отключен по умолчанию)${NC}" >&2
-    else
-        echo -e "${YELLOW}Начинаем полную конвертацию PDF → Markdown с валидацией${NC}" >&2
-    fi
-    echo -e "${YELLOW}Нажмите Enter для начала или Ctrl+C для отмены...${NC}" >&2
->>>>>>> e1fa116f
     read -r
 
     process_batch
